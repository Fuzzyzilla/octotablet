use eframe::{
    egui::{self, Frame, RichText},
    emath::Align2,
    epaint::{Color32, FontId, Shape, Stroke, Vec2},
    CreationContext,
};
use octotablet::{
    builder::{BuildError, Builder},
    events::summary::{InState, Summary, ToolState},
    tablet::UsbId,
    tool::{AvailableAxes, Axis},
    Manager,
};

fn main() {
    let native_options = eframe::NativeOptions {
        persist_window: false,
        viewport: egui::ViewportBuilder::default().with_inner_size(Vec2 { x: 800.0, y: 500.0 }),
        // Im stupid and don't want to figure out how to make the
        // colors dynamic, they only work on Dark lol
        default_theme: eframe::Theme::Dark,
        ..Default::default()
    };
    // Startup!
    eframe::run_native(
        "example-tablet-viewer",
        native_options,
        Box::new(|context| Box::new(Viewer::new(context))),
    )
    .unwrap();
}

/// Main app, displaying info and a [test area](ShowPen).
struct Viewer {
    manager: Result<Manager, BuildError>,
    // Keep track of when the last frame was, so that we can show speed of events
    last_frame_time: std::time::Instant,
    // Allow code to set a duration to poll events more rapidly.
    // Egui does not automatically update when the tablet does!
    poll_until: std::time::Instant,
    // Show a toggle for whether to show the event queue, off by default.
    show_events: bool,
    // The event queue in question:
    events_stream: std::collections::VecDeque<(String, Color32)>,
    // a number that the user can scroll with rings or sliders.
    pad_scroll: f32,
}
impl Viewer {
    fn new(context: &CreationContext<'_>) -> Self {
        let now = std::time::Instant::now();
        // Context gives us access to the handle, connect to the tablet server:
        Self {
            // Safety: Destroyed in `on_exit`, before we lose the display.
<<<<<<< HEAD
            manager: unsafe { Builder::new().build_raw(context) },
=======
            manager: unsafe {
                Builder::new().build_raw(context.display_handle().unwrap().as_raw())
            },
            last_frame_time: now,
            poll_until: now,
            show_events: false,
            events_stream: std::collections::VecDeque::with_capacity(128),
            pad_scroll: 0.0,
>>>>>>> 288dfd1f
        }
    }
}
impl eframe::App for Viewer {
    fn on_exit(&mut self, _gl: Option<&eframe::glow::Context>) {
        // Drop the tablet, since our connection to the server is soon over.
        // Replace with dummy err.
        self.manager = Err(BuildError::Unsupported);
    }
    fn update(&mut self, ctx: &egui::Context, _frame: &mut eframe::Frame) {
        // Access tablets, or show a message and bail if failed.
        let manager = match &mut self.manager {
            Ok(t) => t,
            Err(e) => {
                egui::CentralPanel::default().show(ctx, |ui| {
                    ui.label(
                        RichText::new(format!("Failed to acquire connection: {e}"))
                            .monospace()
                            .heading(),
                    )
                });
                return;
            }
        };
        let events = manager.pump().unwrap();
        let summary = events.summarize();
        // If at least one event...
        let has_events = events.into_iter().next().is_some();
        // Poll more often for a while!
        let poll = if has_events {
            // Set up to poll for an additional 500ms afterwards, to catch future events.
            self.poll_until = std::time::Instant::now() + std::time::Duration::from_millis(500);
            true
        } else {
            // No new events. Still poll if we're in the time frame set before:
            self.poll_until > std::time::Instant::now()
        };

        // If an interaction is ongoing, request redraws often.
        if poll {
            // Arbitrary fast poll time, without being so fast as to gobble up the CPU.
            ctx.request_repaint_after(std::time::Duration::from_secs_f32(1.0 / 60.0));
        } else {
            // poll for new events slower. (Egui will not necessarily notice the tablet input and so won't repaint on its own!)
            ctx.request_repaint_after(std::time::Duration::from_millis(250));
        }

        // Format events.
        let mut event_count = 0;
        for event in events {
            event_count += 1;
            if self.events_stream.len() == self.events_stream.capacity() {
                // remove top
                let _ = self.events_stream.pop_front();
            }
            // add pretty-print at bottom!
            self.events_stream.push_back(pretty_print_event(event));
        }
        // Show an area to print events, if requested.
        egui::SidePanel::right("events").show_animated(ctx, self.show_events, |ui| {
            // Show speed:
            let freq = event_count as f32 / self.last_frame_time.elapsed().as_secs_f32();
            ui.label(
                RichText::new(format!("{freq:.01} events/sec",))
                    .heading()
                    .weak(),
            );
            // Show events:
            egui::ScrollArea::new([false, true])
                .stick_to_bottom(true)
                .auto_shrink([false, false])
                .show(ui, |ui| {
                    egui::Grid::new("events-grid")
                        .num_columns(1)
                        .striped(true)
                        .show(ui, |ui| {
                            for (message, color) in &self.events_stream {
                                ui.label(RichText::new(message).monospace().color(*color));
                                ui.end_row();
                            }
                        });
                });
        });

        // Show an area to test various axes
        egui::TopBottomPanel::bottom("viewer")
            .exact_height(ctx.available_rect().height() / 2.0)
            .frame(Frame::canvas(&ctx.style()))
            .show(ctx, |ui| {
                ui.add(ShowPen {
                    summary,
                    pad_scroll: &mut self.pad_scroll,
                })
            });

        // Show an info panel listing connected devices and their capabilities
        egui::CentralPanel::default().show(ctx, |ui| {
            egui::ScrollArea::vertical()
                .auto_shrink(false)
                .show(ui, |ui| {
                    // Heading
                    ui.horizontal(|ui| {
                        ui.label(RichText::new("Octotablet viewer ~ Connected! 🐙").heading());
                        ui.toggle_value(&mut self.show_events, "Show Events stream...")
                    });
                    ui.separator();

                    ui.label("Tablets");
                    for (idx, tablet) in manager.tablets().iter().enumerate() {
                        egui::CollapsingHeader::new(&tablet.name)
                            .id_source((&tablet.name, idx))
                            .show(ui, |ui| {
                                // Pretty-print the USBID
                                ui.label(RichText::new(format_id(tablet.usb_id)).monospace())
                            });
                    }
                    if manager.tablets().is_empty() {
                        ui.label(RichText::new("No tablets...").weak());
                    }

                    ui.separator();

                    ui.label("Pads");
                    for (idx, pad) in manager.pads().iter().enumerate() {
                        ui.collapsing(idx.to_string(), |ui| {
                            ui.label(format!("Total Buttons: {}", pad.total_buttons));
                            for (idx, group) in pad.groups.iter().enumerate() {
                                egui::CollapsingHeader::new(format!("Group {idx}"))
                                    .default_open(true)
                                    .show(ui, |ui| {
                                        ui.label(format!(
                                            "Mode count: {:?}",
                                            group.mode_count.map(std::num::NonZeroU32::get)
                                        ));
                                        ui.label(format!(
                                            "Associated button indices: {:?}",
                                            &group.buttons
                                        ));
                                        // Show rings
                                        egui::CollapsingHeader::new(format!(
                                            "Rings ({})",
                                            group.rings.len()
                                        ))
                                        .default_open(true)
                                        .enabled(!group.rings.is_empty())
                                        .show(ui, |ui| {
                                            for ring in &group.rings {
                                                ui.label(format!("{ring:#?}"));
                                            }
                                        });
                                        // Show strips
                                        egui::CollapsingHeader::new(format!(
                                            "Strips ({})",
                                            group.strips.len()
                                        ))
                                        .default_open(true)
                                        .enabled(!group.strips.is_empty())
                                        .show(ui, |ui| {
                                            for strip in &group.strips {
                                                ui.label(format!("{strip:#?}"));
                                            }
                                        });
                                    });
                            }
                        });
                    }
                    if manager.pads().is_empty() {
                        ui.label(RichText::new("No pads...").weak());
                    }

                    ui.separator();

                    ui.label("Tools");
                    for (idx, tool) in manager.tools().iter().enumerate() {
                        let type_name = tool
                            .tool_type
                            .as_ref()
                            .map_or("Unknown tool", |ty| ty.as_ref());
                        let name = if let Some(id) = tool.hardware_id {
                            format!(
                                "{type_name:<7} ({:08X?} - Hardware ID: {id:08X})",
                                tool.id()
                            )
                        } else {
                            format!("{type_name:<7} ({:08X?} - Hardware ID Unknown", tool.id())
                        };
                        egui::CollapsingHeader::new(RichText::new(name).monospace())
                            .id_source((tool.hardware_id, tool.wacom_id, idx))
                            .show(ui, |ui| {
                                ui.label(format!("Wacom ID: {:08X?}", tool.wacom_id,));
                                for axis in tool.available_axes.iter_axes() {
                                    ui.label(format!(
                                        "{} - {:?}",
                                        axis.as_ref(),
                                        tool.axis(axis).unwrap()
                                    ));
                                    if axis == Axis::Distance {
                                        ui.label(format!(
                                            "    Distance units: {:?}",
                                            tool.distance_unit().unwrap()
                                        ));
                                    }
                                }
                            });
                    }
                    if manager.tools().is_empty() {
                        ui.label(RichText::new("No tools...").weak());
                    }

                    ui.separator();
                });
        });

        // Keep track of time
        self.last_frame_time = std::time::Instant::now();
    }
}

/// Uses a USB ID database to fetch info strings:
fn format_id(id: Option<UsbId>) -> String {
    use usb_ids::FromId;
    if let Some(id @ UsbId { vid, pid }) = id {
        match usb_ids::Device::from_vid_pid(vid, pid) {
            Some(device) => {
                format!(
                    "\"{} - {}\" [{id:04X?}]",
                    device.vendor().name(),
                    device.name()
                )
            }
            None => {
                if let Some(vendor) = usb_ids::Vendor::from_id(vid) {
                    format!("\"{}\" - Unknown device. [{id:04X?}]", vendor.name())
                } else {
                    format!("Unknown vendor. [{id:04X?}]",)
                }
            }
        }
    } else {
        "No ID.".into()
    }
}

// Print a Strip or Ring event
fn pretty_print_touch_event(
    name: String,
    event: octotablet::events::TouchStripEvent,
    fmt_pose: impl FnOnce(f32) -> String,
) -> (String, Color32) {
    match event {
        octotablet::events::TouchStripEvent::Pose(pose) => {
            (format!("{name} Pose {}", fmt_pose(pose)), Color32::WHITE)
        }
        octotablet::events::TouchStripEvent::Frame(time) => {
            if let Some(time) = time {
                (format!("{name} Frame {time:?}"), Color32::GRAY)
            } else {
                (format!("{name} Frame"), Color32::GRAY)
            }
        }
        octotablet::events::TouchStripEvent::Source(src) => {
            (format!("{name} Interacted by {src:?}"), Color32::GRAY)
        }
        octotablet::events::TouchStripEvent::Up => (format!("{name} Up"), Color32::LIGHT_BLUE),
    }
}

// Print out event in a nicer way than `Debug`, with some color too!
fn pretty_print_event(event: octotablet::events::Event) -> (String, Color32) {
    match event {
        octotablet::events::Event::Tablet { .. } => {
            // default format
            (format!("{event:#?}"), Color32::WHITE)
        }
        octotablet::events::Event::Pad { pad, event } => {
            let id = pad.id();
            match event {
                octotablet::events::PadEvent::Added => {
                    (format!("Added pad {id:08X?}"), Color32::GREEN)
                }
                octotablet::events::PadEvent::Removed => {
                    (format!("Removed pad {id:08X?}"), Color32::RED)
                }
                octotablet::events::PadEvent::Enter { tablet } => {
                    let tab_id = tablet.id();
                    (
                        format!("Pad {id:08X?} connected to {tab_id:08X?}"),
                        Color32::YELLOW,
                    )
                }
                octotablet::events::PadEvent::Exit => (
                    format!("Pad {id:08X?} disconnected from tablet"),
                    Color32::BROWN,
                ),
                octotablet::events::PadEvent::Button {
                    button_idx,
                    pressed,
                    group,
                } => {
                    // Find the index of this group. Much more friendly then a big opaque ID.
                    let group_id = group.map(octotablet::pad::Group::id);
                    let group_idx = group_id
                        .and_then(|id| pad.groups.iter().position(|group| group.id() == id));
                    (
                        format!(
                            "Pad {id:08X?} Button {button_idx} {} (Owned by group {group_idx:?})",
                            if pressed { "Pressed" } else { "Released" }
                        ),
                        if pressed {
                            Color32::DARK_GREEN
                        } else {
                            Color32::DARK_RED
                        },
                    )
                }
                octotablet::events::PadEvent::Group { group, event } => {
                    let group = group.id();
                    match event {
                        octotablet::events::PadGroupEvent::Mode(m) => (
                            format!("Group {group:08X?} switched to mode {m}"),
                            Color32::LIGHT_BLUE,
                        ),
                        octotablet::events::PadGroupEvent::Ring { ring, event } => {
                            let ring = ring.id();
                            pretty_print_touch_event(format!("Ring {ring:08X?}"), event, |pose| {
                                format!("{:.01}deg", pose.to_degrees())
                            })
                        }
                        octotablet::events::PadGroupEvent::Strip { strip, event } => {
                            let strip = strip.id();
                            pretty_print_touch_event(format!("Strip {strip:08X?}"), event, |pose| {
                                format!("{:.01}%", pose * 100.0)
                            })
                        }
                    }
                }
            }
        }
        octotablet::events::Event::Tool { tool, event } => {
            let id = tool.id();
            match event {
                octotablet::events::ToolEvent::Added => {
                    (format!("Added tool {id:08X?}"), Color32::GREEN)
                }
                octotablet::events::ToolEvent::Removed => {
                    (format!("Removed tool {id:08X?}"), Color32::RED)
                }
                octotablet::events::ToolEvent::In { tablet } => {
                    let tab_id = tablet.id();
                    (
                        format!("Tool {id:08X?} in\n  - over {tab_id:08X?}"),
                        Color32::YELLOW,
                    )
                }
                octotablet::events::ToolEvent::Out => {
                    (format!("Tool {id:08X?} out"), Color32::BROWN)
                }
                octotablet::events::ToolEvent::Down => {
                    (format!("Tool {id:08X?} down"), Color32::LIGHT_BLUE)
                }
                octotablet::events::ToolEvent::Up => {
                    (format!("Tool {id:08X?} up"), Color32::LIGHT_BLUE)
                }
                octotablet::events::ToolEvent::Pose(pose) => {
                    (format!("Tool {id:08X?} {pose:#?}"), Color32::WHITE)
                }
                octotablet::events::ToolEvent::Button { button_id, pressed } => (
                    format!(
                        "Tool {id:08X?} Button {button_id} {}",
                        if pressed { "Pressed" } else { "Released" }
                    ),
                    if pressed {
                        Color32::DARK_GREEN
                    } else {
                        Color32::DARK_RED
                    },
                ),
                octotablet::events::ToolEvent::Frame(time) => {
                    if let Some(time) = time {
                        (format!("Frame {time:?}"), Color32::GRAY)
                    } else {
                        ("Frame".into(), Color32::GRAY)
                    }
                }
            }
        }
    }
}

/// Pen test area, showing off collected event data visually.
struct ShowPen<'a> {
    summary: Summary<'a>,
    pad_scroll: &'a mut f32,
}
impl egui::Widget for ShowPen<'_> {
    fn ui(self, ui: &mut egui::Ui) -> egui::Response {
        let Self {
            summary,
            pad_scroll,
        } = self;
        let (resp, painter) = ui.allocate_painter(
            ui.available_size(),
            egui::Sense {
                click: false,
                drag: false,
                focusable: false,
            },
        );

        // Just play with the axes a bit to make something look nice :3
        // All of the math fiddling and constants are just for aesthetics, little of it means anything lol
        // Visualize as much as we can so we can tell at a glance everything is working.
        if let ToolState::In(state) = summary.tool {
            // ======= Interation text ======
            {
                // Show the name
                let mut cursor = resp.rect.left_top();
                let pen_name = match (state.tool.hardware_id, state.tool.tool_type) {
                    (None, None) => "Unknown Tool".to_owned(),
                    (Some(id), None) => format!("{:08X}", id),
                    (None, Some(ty)) => ty.as_ref().to_string(),
                    (Some(id), Some(ty)) => format!("{} {:08X}", ty.as_ref(), id),
                };
                let rect = painter.text(
                    cursor,
                    Align2::LEFT_TOP,
                    format!("{pen_name} on {}", state.tablet.name),
                    FontId::default(),
                    Color32::WHITE,
                );
                cursor.y += rect.height();
                // I can't visualize tools I can't test :V
                let visualized_axes =
                    AvailableAxes::PRESSURE | AvailableAxes::TILT | AvailableAxes::DISTANCE;
                let seen_axes = state.tool.available_axes.intersection(visualized_axes);
                let not_seen_axes = state.tool.available_axes.difference(visualized_axes);
                let axes = if !not_seen_axes.is_empty() {
                    // Pen supports axes not visualized.
                    format!("Showing axes: {seen_axes:?}. No visualizers for {not_seen_axes:?}!")
                } else {
                    // We show all axes! yay!
                    format!("Showing all axes: {seen_axes:?}")
                };
                // Show the capabilities
                let rect = painter.text(
                    cursor,
                    Align2::LEFT_TOP,
                    axes,
                    FontId::default(),
                    Color32::WHITE,
                );
                cursor.y += rect.height();
                // Show pressed buttons
                let buttons = if !state.pressed_buttons.is_empty() {
                    format!("Pressing tool buttons {:04X?}", state.pressed_buttons)
                } else {
                    "No pressed tool buttons".to_owned()
                };
                painter.text(
                    cursor,
                    Align2::LEFT_TOP,
                    buttons,
                    FontId::default(),
                    Color32::WHITE,
                );
            }
            // ======= Visualize Pose ======
            ui.ctx().set_cursor_icon(egui::CursorIcon::None);
            // Fade out with distance.
            let opacity = state
                .pose
                .distance
                .get()
                .map(|v| 1.0 - v.powf(1.5))
                .unwrap_or(1.0);

            // Show an arrow in the direction of tilt.
            let tip_pos = egui::Pos2 {
                x: state.pose.position[0],
                y: state.pose.position[1],
            };
            if let Some([tiltx, tilty]) = state.pose.tilt {
                // These ops actually DO have mathematical meaning unlike the other
                // mad aesthetical tinkering. These tilts describe a 3D vector from tip to back of pen,
                // project this vector down onto the page for visualization.
                let mut tilt_vec = egui::Vec2 {
                    x: tiltx.sin(),
                    y: tilty.sin(),
                };
                // Hardware quirk - some devices report angles which don't make any physical or mathematical
                // sense. (trigonometrically, this length should always be <= 1. This is not the case in practice lol)
                if tilt_vec.length_sq() > 1.0 {
                    tilt_vec = tilt_vec.normalized();
                }
                painter.arrow(
                    tip_pos,
                    400.0 * tilt_vec,
                    Stroke {
                        color: Color32::WHITE
                            .gamma_multiply(tilt_vec.length())
                            .gamma_multiply(opacity),
                        width: tilt_vec.length() * 5.0,
                    },
                )
            }
            // Draw a shape to visualize pressure and distance and such
            painter.add(make_pen_shape(&state, opacity));
        } else {
            painter.text(
                resp.rect.center(),
                Align2::CENTER_CENTER,
                "Bring tool near...",
                FontId::new(30.0, Default::default()),
                Color32::WHITE,
            );
            ui.ctx().set_cursor_icon(egui::CursorIcon::Default);
        }
        // Pad stuffs!
        // ============ Show a scroll wheel based on rings and strips, with absolute touch positions ==============
        {
            const SCROLL_CIRCLE_SIZE: f32 = 50.0;
            const ABSOLUTE_CIRCLE_SIZE: f32 = 10.0;

            let mut interacted = false;
            let mut absolute_ring = None;
            let mut absolute_strip = None;
            // For every slider (ring or strip), update the delta.
            for pad in &summary.pads {
                for group in &pad.groups {
                    for ring in &group.rings {
                        if let Some(delta) = ring.delta_radians {
                            *pad_scroll += delta;
                            interacted = true;
                        }
                        // Pressed and absolute angle known
                        if ring.touched_by.is_some() && ring.angle.is_some() {
                            absolute_ring = Some(ring.angle.unwrap());
                        }
                    }
                    for strip in &group.strips {
                        if let Some(delta) = strip.delta {
                            *pad_scroll += delta;
                            interacted = true;
                        }
                        // Pressed and absolute position known
                        if strip.touched_by.is_some() && strip.position.is_some() {
                            absolute_strip = Some(strip.position.unwrap());
                        }
                    }
                }
            }

            let interacted =
                ui.ctx()
                    .animate_bool_with_time(egui::Id::new("scroll-opacity"), interacted, 2.0);

            let color = Color32::WHITE.gamma_multiply(interacted * 0.75 + 0.25);
            let stroke = Stroke::new(interacted * 3.0 + 2.0, color);

            // 0 is north, radians CW
            // Convert to 0 is East, radians CW.
            let angled =
                Vec2::angled(-std::f32::consts::FRAC_PI_2 + *pad_scroll) * SCROLL_CIRCLE_SIZE;
            // bottom corner with margin.
            let center = resp.rect.expand(-SCROLL_CIRCLE_SIZE * 1.2).left_bottom();
            // Base circle shape
            painter.circle_stroke(center, SCROLL_CIRCLE_SIZE, stroke);
            // Line showing current scroll position
            painter.line_segment([center + angled, center + angled * 0.5], stroke);
            // Circle showing absolute touch position
            if let Some(absolute_ring) = absolute_ring {
                let angled = Vec2::angled(-std::f32::consts::FRAC_PI_2 + absolute_ring)
                    * (SCROLL_CIRCLE_SIZE - ABSOLUTE_CIRCLE_SIZE);
                painter.circle_filled(center + angled * 0.9, ABSOLUTE_CIRCLE_SIZE, color);
            }
            // Vertical slider showing absolute strip position. (we don't know if this is a horizontal or
            // vertical strip, just gotta make this assumption)
            if let Some(absolute_strip) = absolute_strip {
                // Start to the top right of the scroll circle
                let start_pos = center
                    + Vec2::new(
                        SCROLL_CIRCLE_SIZE * 1.1,
                        -SCROLL_CIRCLE_SIZE + ABSOLUTE_CIRCLE_SIZE,
                    );
                // Move down two units over a swipe.
                let length_vec =
                    Vec2::new(0.0, SCROLL_CIRCLE_SIZE * 2.0 - ABSOLUTE_CIRCLE_SIZE * 2.0);

                painter.line_segment([start_pos, start_pos + length_vec], stroke);
                painter.circle_filled(
                    start_pos + absolute_strip * length_vec,
                    ABSOLUTE_CIRCLE_SIZE,
                    color,
                );
            }
        }
        // ================ Show buttons ===================
        {
            const BUTTON_CIRCLE_SIZE: f32 = 15.0;
            // Each pad with buttons gets it's own column in a square grid
            for (x, buttons) in summary
                .pads
                .iter()
                .filter_map(|pad| (!pad.buttons.is_empty()).then_some(&pad.buttons))
                .enumerate()
            {
                // Each button goes down in the column
                for (y, button) in buttons.iter().enumerate() {
                    let center = resp.rect.right_top()
                        + Vec2::new(-(x as f32 + 0.5), y as f32 + 0.5) * BUTTON_CIRCLE_SIZE * 2.5;
                    painter.add(if button.currently_pressed {
                        Shape::circle_filled(center, BUTTON_CIRCLE_SIZE, Color32::WHITE)
                    } else {
                        Shape::circle_stroke(
                            center,
                            BUTTON_CIRCLE_SIZE,
                            Stroke::new(2.0, Color32::from_white_alpha(128)),
                        )
                    });
                }
            }
        }
        resp
    }
}

/// Draw a circle around the pen visualizing distance, down, and pressure attributes.
fn make_pen_shape(state: &InState, opacity: f32) -> Shape {
    // White filled if pressed, red outline if hovered.
    let (fill, stroke) = if state.down {
        (
            Color32::WHITE.gamma_multiply(opacity),
            Stroke {
                width: 0.0,
                color: Color32::TRANSPARENT,
            },
        )
    } else {
        (
            Color32::TRANSPARENT,
            Stroke {
                width: 2.0,
                color: Color32::LIGHT_RED.gamma_multiply(opacity),
            },
        )
    };
    let radius = 75.0
        * if state.down {
            // Touching, show a dot sized by pressure.
            state.pose.pressure.get().unwrap_or(0.5)
        } else {
            // If not touching, show a large dot on hover
            // that closes in as the pen gets closer
            state
                .pose
                .distance
                .get()
                .map(|v| v.powf(1.5) * 0.5)
                .unwrap_or(0.5)
        };

    let tip_pos = egui::Pos2 {
        x: state.pose.position[0],
        y: state.pose.position[1],
    };

    Shape::Circle(eframe::epaint::CircleShape {
        center: tip_pos,
        radius,
        fill,
        stroke,
    })
}<|MERGE_RESOLUTION|>--- conflicted
+++ resolved
@@ -51,9 +51,6 @@
         // Context gives us access to the handle, connect to the tablet server:
         Self {
             // Safety: Destroyed in `on_exit`, before we lose the display.
-<<<<<<< HEAD
-            manager: unsafe { Builder::new().build_raw(context) },
-=======
             manager: unsafe {
                 Builder::new().build_raw(context.display_handle().unwrap().as_raw())
             },
@@ -62,7 +59,6 @@
             show_events: false,
             events_stream: std::collections::VecDeque::with_capacity(128),
             pad_scroll: 0.0,
->>>>>>> 288dfd1f
         }
     }
 }
