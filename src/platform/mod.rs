--- conflicted
+++ resolved
@@ -113,33 +113,6 @@
     #[must_use]
     fn make_summary(&self) -> crate::events::summary::Summary;
 }
-<<<<<<< HEAD
-=======
-// temp :P
-impl PlatformImpl for std::convert::Infallible {
-    fn pump(&mut self) -> Result<(), crate::PumpError> {
-        match *self {}
-    }
-    fn timestamp_granularity(&self) -> Option<std::time::Duration> {
-        match *self {}
-    }
-    fn pads(&self) -> &[crate::pad::Pad] {
-        match *self {}
-    }
-    fn tools(&self) -> &[crate::tool::Tool] {
-        match *self {}
-    }
-    fn tablets(&self) -> &[crate::tablet::Tablet] {
-        match *self {}
-    }
-    fn raw_events(&self) -> RawEventsIter<'_> {
-        match *self {}
-    }
-    fn make_summary(&self) -> crate::events::summary::Summary {
-        match *self {}
-    }
-}
->>>>>>> 288dfd1f
 
 /// Static dispatch between compiled backends.
 /// Enum cause why not, (almost?) always has one variant and is thus compiles away to the inner type transparently.
